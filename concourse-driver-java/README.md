# Concourse
[Concourse](http://cinchapi.org/concourse) is a schemaless and distributed version control database with optimistic availability, serializable transactions and full-text search. Concourse provides a more intuitive approach to data management that is easy to deploy, access and scale with minimal tuning while also maintaining the referential integrity and ACID characteristics of traditional database systems.

## Introduction

The concourse jar is available at [Maven Central](http://search.maven.org/#search%7Cgav%7C1%7Cg%3A%22com.cinchapi%22%20AND%20a%3A%22concourse%22). We recommend using Gradle to handle depenency management for your project.

######build.gradle

	repositories {
   		mavenCentral()
	}

	dependencies {
<<<<<<< HEAD
    	compile 'com.cinchapi:concourse-driver-java:0.10.1+'
=======
    	compile 'com.cinchapi:concourse-driver-java:0.9.6+'
>>>>>>> c8aa184b
	}

If you prefer to use another dependency manager like Maven or Ivy, then use the following project information when declaring the dependency:

	GroupId: com.cinchapi
	ArtifactId: concourse-driver-java
<<<<<<< HEAD
	Version: 0.10.1+
=======
	Version: 0.9.6+
>>>>>>> c8aa184b

Alternatively, you can [download](http://cinchapi.org/concourse/download-api) the latest jar and manually add it to your project's classpath.

### Data Model
The Concourse data model is lightweight and flexible which enables it to support any kind of data at very large scales. Concourse trades unnecessary structural notions of schemas, tables and indexes for a more natural modeling of data based solely on the following concepts:

* **Record** - A logical grouping of data about a single person, place or thing (i.e. an object). Each *record* is a collection of key/value pairs that are together identified by a unique primary key.
*  **Key** - An attribute that maps to a set of *one or more* distinct values. A *record* can have many different keys and the keys in one record do not affect those in another *record*.
*  **Value** - A dynamically typed quanity that is associated with a *key* in a *record*.

#### Data Types
Concourse natively stores most of the Java primitives: boolean, double, float, integer, long, and string (UTF-8). Otherwise, the value of the `#toString()` method for the Object is stored.

#### Links
Concourse supports linking a *key* in one *record* to another *record* using one of the [`#link`](#link) methods. Links are one directional, but it is possible to add two inverse links so simulate bi-directionality.

### Transactions
By default, Concourse conducts every operation in  `autocommit` mode where every change is immediately written. Concourse also supports the ability to stage a group of operations in transactions that are atomic, consistent, isolated, and durable using the `#stage()`, `#commit()` and `#abort()` methods.

## Documentation

### Timestamps
A `Timestamp` is a wrapper around a unix timestamp with microsecond precision that is required for historical operations. These objects are compatible with the [Joda DateTime API](http://www.joda.org/joda-time/).

You can convert a Joda DateTime to a Timestamp easily using the `Timestamp#fromJoda(DateTime)` method.

### Links
A `Link` is a wrapper around a Long that represents the primary key of a record and distinguishes from simple long values. Links are never taken as parameters to methods, but will be returned from the [get](#get) or [fetch](#fetch) methods if the data was added using one of the [link](#link) operations.

### Operators
The `Operator` class defines the operators that can be used to build a query criteria in the [find](#find) methods.

* EQUALS
* NOT_EQUALS
* GREATER_THAN
* GREATER_THAN_OR_EQUALS
* LESS_THAN
* LESS_THAN_OR_EQUALS
* BETWEEN
* REGEX
* NOT_REGEX

### Method Summary
* [connect](#connect) - Establish connection and get database handler
* [abort](#abort) - Abort all staged operations and turn on `autocommit` mode
* [add](#add) - Add data that does not exist
* [audit](#audit) - Get a log of revisions
* [clear](#clear) - Clear are values for a key in a record
* [commit](#commit) - Attempt to commit all staged operations and turn on `autocommit` mode
* [describe](#describe) - Describe the keys that exist in a record
* [exit](#exit) - Close the connection
* [fetch](#fetch) - Fetch all the values contained for a key in a record
* [find](#find) - Find records that match a query
* [get](#get) - Get the first contained value for a key in a record
* [getServerVersion](#getserverversion) - Get the release version of the server
* [insert](#insert) - Bulk insert new data into new or existing records
* [link](#link) - Link one record to another
* [ping](#ping) - Check to see if a record exists
* [remove](#remove) - Remove an existing value
* [revert](#revert) - Atomically revert data to a previous state
* [search](#search) - Perform a fulltext search
* [set](#set) - Atomically set a value
* [stage](#stage) - Turn off `autocommit` and stage subsequent operations in a transaction
* [unlink](#unlink) - Remove a link from one record to another
* [verify](#verify) - Verify that a value exists for a key in a record
* [verifyAndSwap](#verifyandswap) - Atomically set a new value if the existing value matches
* [verifyOrSet](#verifyorset) - Atomically set a value if the existing value is not mapped to a key

---


### connect
##### `Concourse connect()`
Create a new client connection using the details provided in *concourse_client.prefs*. If the prefs file does not exist or does not contain connection information, then the default connection details (*admin@localhost:1717*) will be used.
###### Returns
the database handler
###### Example
	Concourse concourse = Concourse.connect();

##### `Concourse connect(String host, int port, String username, String password)`
Create a new client connection for *username@host:port* using *password*.
###### Parameters
* host
* port
* username
* password

###### Returns
the database handler
###### Example
	Concourse concourse = Concourse.connect("localhost", 1717, "admin", "admin");
---
### abort
##### `void abort()`
Discard any changes that are currently staged for commit.

After this function returns, Concourse will return to `autocommit` mode and all subsequent changes will be committed immediately.
###### Example
	concourse.stage();
	// make some changes
	concourse.abort();
---
### add
##### `boolean add(String key, Object value, long record)`
Add *key* as *value* to *record* if it is not already contained.
###### Parameters
* key
* value
* record

###### Returns
*true* if *value* is added
###### Example
	concourse.add("foo", "bar", 1);

##### `Map<Long, Boolean> add(String key, Object value, Collection<Long> records)`
Add *key* as *value* in each of the *records* if it is not already contained.
###### Parameters
* key
* value
* records

###### Returns
a mapping from each record to a boolean indicating if *value* is added
###### Example
	concourse.add("foo", "bar", concourse.find("foo", Operator.NOT_EQUALS, "bar"));
---
### audit
##### `Map<Timestamp, String> audit(long record)`
Audit *record* and return a log of revisions.
###### Parameters
* record

###### Returns
a mapping from timestamp to a description of a revision
###### Example
	concourse.audit(1);

##### `Map<Timestamp, String> audit(String key, long record)`
Audit *key* in *record* and return a log of revisions.
###### Parameters
* key
* record

###### Returns
a mapping from timestamp to a description of a revision
###### Example
	concourse.audit("foo", 1);

---
### clear
##### `void clear(Collection<String> keys, Collection<Long> records)`
Clear each of the *keys* in each of the *records* by removing every value for each key in each record.
###### Parameters
* keys
* records

###### Example
	concourse.clear(concourse.describe(1), concourse.find("count", Operator.GREATER_THAN", 0));

##### `void clear(Collection<String> keys, long record)`
Clear each of the *keys* in *record* by removing every value for each key.
###### Parameters
* keys
* record

###### Example
	concourse.clear(concourse.describe(1), 1);

##### `void clear(String key, Collection<Long> records)`
Clear *key* in each of the *records* by removing every value for key in each record.
###### Parameters
* key
* records

###### Example
	concourse.clear("foo", concourse.search("foo", "bar"));

##### `void clear(String key, long record)`
Atomically clear *key* in *record* by removing each contained value.
###### Parameters
* key
* record

###### Example
	concourse.clear("foo", 1);

---
### commit
##### `boolean commit()`
Attempt to permanently commit all the currently staged changes. This function returns *true* if and only if all the changes can be successfully applied. Otherwise, this function returns *false* and all changes are aborted.

After this function returns, Concourse will return to `autocommit` mode and all subsequent changes will be committed immediately.

###### Returns
`true` if all staged changes are successfully committed
###### Example
	concourse.stage();

	// make some changes

	if(concourse.commit()){
		System.out.println("yay");
	}
	else{
		System.out.println("oops");
	}

---
### describe
##### `Map<Long, Set<String>> describe(Collection<Long> records)`
Describe each of the *records* and return a mapping from each record to the keys that currently have at least one value.
###### Parameters
* records

###### Returns
the populated keys in each record
###### Example
	List<Long> records = new ArrayList<Long>();
	records.add(1);
	records.add(2);
	records.add(3);
	concourse.describe(records);

##### `Map<Long, Set<String>> describe(Collection<Long> records, Timestamp timestamp)`
Describe each of the *records* at *timestamp* and return a mapping from each record to the keys that currently have at least one value.
###### Parameters
* records
* timestamp

###### Returns
the populated keys in each record at *timestamp*
###### Example
	List<Long> records = new ArrayList<Long>();
	records.add(1);
	records.add(2);
	records.add(3);
	concourse.describe(records, Timestamp.fromJoda(Timestamp.now().getJoda().minusDays(3)));

##### `Set<String> describe(long record)`
Describe *record* and return the keys that currently have at least one value.
###### Parameters
* record

###### Returns
the populated keys in *record*
###### Example
	concourse.describe(1);

##### `Set<String> describe(long record, Timestamp timestamp)`
Describe *record* at *timestamp* and return the keys that currently have at least one value.
###### Parameters
* record
* timestamp

###### Returns
the populated keys in *record* at *timestamp*
###### Example
	concourse.describe(1, Timestamp.fromJoda(Timestamp.now().getJoda().minusDays(3)));

---
### exit
##### `void exit()`
Close the client connection.
###### Example
	concourse.exit();

---
### fetch
##### `Map<Long, Map<String, Set<Object>>> fetch(Collection<String> keys, Collection<Long> records)`
Fetch each of the *keys* from each of the *records* and return a mapping from each record to a mapping from each key to the contained values.
###### Parameters
* keys
* records

###### Returns
the contained values for each of the keys in each of the *records*
###### Example
	Set<String> keys = new HashSet<String>();
	keys.add("foo");
	keys.add("bar");
	keys.add("baz");

	Set<Long> records = new HashSet<Long>();
	records.add(1);
	records.add(2);
	records.add(3);

	Map<Long, Map<String, Set<Object>>> data = concourse.fetch(keys, records);

##### `Map<Long, Map<String, Set<Object>>> fetch(Collection<String> keys, Collection<Long> records, Timestamp timestamp)`
Fetch each of the *keys* from each of the *records* at *timestamp* and return a mapping from each record to a mapping from each key to the contained values.
###### Parameters
* keys
* records
* timestamp

###### Returns
the contained values for each of the keys in each of the *records* at *timestamp*
###### Example
	Set<String> keys = new HashSet<String>();
	keys.add("foo");
	keys.add("bar");
	keys.add("baz");

	Set<Long> records = new HashSet<Long>();
	records.add(1);
	records.add(2);
	records.add(3);

	Map<Long, Map<String, Set<Object>>> data = concourse.fetch(keys, records, Timestamp.fromJoda(DateTime.now().minusYears(4)));

##### `Map<String, Set<Object>> fetch(Collection<String> keys, long record)`
Fetch each of the *keys* from *record* and return a mapping from each key to the contained values.
###### Parameters
* keys
* record

###### Returns
the contained values for each of the keys in *record*
###### Example
	Set<String> keys = new HashSet<String>();
	keys.add("foo");
	keys.add("bar");
	keys.add("baz");

	Map<String, Set<Object>> data = concourse.fetch(keys, 1);

##### `Map<String, Set<Object>> fetch(Collection<String> keys, long record, Timestamp timestamp)`
Fetch each of the *keys* from *record* at *timestamp* and return a mapping from each key to the contained values.
###### Parameters
* keys
* record
* timestamp

###### Returns
the contained values for each of the keys in *record* at *timestamp*
###### Example
	Set<String> keys = new HashSet<String>();
	keys.add("foo");
	keys.add("bar");
	keys.add("baz");

	Map<String, Set<Object>> data = concourse.fetch(keys, 1, Timestamp.fromJoda(DateTime.now().minusYears(4)));

##### `Map<Long, Set<Object>> fetch(String key, Collection<Long> records)`
Fetch each of the *keys* from *record* and return a mapping from each key to the contained values.
###### Parameters
* key
* records

###### Returns
the contained values for *key* in each of the *records*
###### Example
	Set<Long> records = new HashSet<Long>();
	records.add(1);
	records.add(2);
	records.add(3);

	Map<Long, Set<Object>> data = concourse.fetch("foo", records);

##### `Map<Long, Set<Object>> fetch(String key, Collection<Long> records, Timestamp timestamp)`
Fetch each of the *keys* from *record* at *timestamp* and return a mapping from each key to the contained values.
###### Parameters
* key
* records
* timestamp

###### Returns
the contained values for *key* in each of the *records* at *timestamp*
###### Example
	Set<Long> records = new HashSet<Long>();
	records.add(1);
	records.add(2);
	records.add(3);

	Map<Long, Set<Object>> data = concourse.fetch("foo", records, Timestamp.fromMicros(13889604150000));
---
### find
##### `Set<Long> find(String key, Operator operator, Object value)`
Find *key* *operator* *value* and return the set of records that satisfy the criteria. This is analogous to the SELECT action in SQL.
###### Parameters
* key
* operator
* value

###### Returns
the records that match the criteria
###### Example
	concourse.find("age", Operator.GREATHER_THAN_OR_EQUALS, 20);

##### `Set<Long> find(String key, Operator operator, Object value, Timestamp timestamp)`
Find *key* *operator* *value* at *timestamp* and return the set of records that satisfy the criteria. This is analogous to the SELECT action in SQL.
###### Parameters
* key
* operator
* value
* timestamp

###### Returns
the records that match the criteria
###### Example
	concourse.find("age", Operator.GREATHER_THAN_OR_EQUALS, 20, Timestamp.fromJoda(DateTime.now().minusYears(1)));

##### `Set<Long> find(String key, Operator operator, Object value, Object value2)`
Find *key* *operator* *value* and *value2* and return the set of records that satisfy the criteria. This is analogous to the SELECT action in SQL.
###### Parameters
* key
* operator
* value
* value2

###### Returns
the records that match the criteria
###### Example
	concourse.find("age", Operator.BETWEEN, 20, 40);

##### `Set<Long> find(String key, Operator operator, Object value, Object value2, Timestamp timestamp)`
Find *key* *operator* *value* and *value2* at *timestamp* and return the set of records that satisfy the criteria. This is analogous to the SELECT action in SQL.
###### Parameters
* key
* operator
* value
* value2
* timestamp

###### Returns
the records that match the criteria
###### Example
	concourse.find("age", Operator.BETWEEN, 20, 40, Timestamp.fromJoda(DateTime.now().minusMonths(5)));

---
### get
##### `Map<Long, Map<String, Object>> get(Collection<String> keys, Collection<Long> records)`
Get each of the *keys* from each of the *records* and return a mapping from each record to a mapping from each key to the first contained value.
###### Parameters
* keys
* records

###### Returns
the first contained value for each of the keys in each of the *records*
###### Example
	Set<String> keys = new HashSet<String>();
	keys.add("foo");
	keys.add("bar");
	keys.add("baz");

	Set<Long> records = new HashSet<Long>();
	records.add(1);
	records.add(2);
	records.add(3);

	Map<Long, Map<String, Object>> data = concourse.fetch(keys, records);

##### `Map<Long, Map<String, Object>> get(Collection<String> keys, Collection<Long> records, Timestamp timestamp)`
Get each of the *keys* from each of the *records* at *timestamp* and return a mapping from each record to a mapping from each key to the first contained value.
###### Parameters
* keys
* records
* timestamp

###### Returns
the first contained value for each of the keys in each of the *records* at *timestamp*
###### Example
	Set<String> keys = new HashSet<String>();
	keys.add("foo");
	keys.add("bar");
	keys.add("baz");

	Set<Long> records = new HashSet<Long>();
	records.add(1);
	records.add(2);
	records.add(3);

	Map<Long, Map<String, Object> data = concourse.fetch(keys, records, Timestamp.fromJoda(DateTime.now().minusYears(4)));

##### `Map<Long, Map<String, Object>> get(Collection<String> keys, long record)`
Get each of the *keys* from *record* and return a mapping from each key to the first contained value.
###### Parameters
* keys
* record

###### Returns
the first contained value for each of the keys in *record*
###### Example
	Set<String> keys = new HashSet<String>();
	keys.add("foo");
	keys.add("bar");
	keys.add("baz");

	Map<String, Object> data = concourse.fetch(keys, 1);

##### `Map<Long, Map<String, Object>> get(Collection<String> keys, long record, Timestamp timestamp)`
Get each of the *keys* from *record* at *timestamp* and return a mapping from each key to the first contained value.
###### Parameters
* keys
* record
* timestamp

###### Returns
the first contained value for each of the keys in *record* at *timestamp*
###### Example
	Set<String> keys = new HashSet<String>();
	keys.add("foo");
	keys.add("bar");
	keys.add("baz");

	Map<String, Object> data = concourse.fetch(keys, 1, Timestamp.fromJoda(DateTime.now().minusYears(4)));

##### `Map<Long, Map<String, Object>> get(String key, Collection<Long> records)`
Get each of the *keys* from *record* and return a mapping from each key to the first contained value.
###### Parameters
* key
* records

###### Returns
the contained value for *key* in each of the *records*
###### Example
	Set<Long> records = new HashSet<Long>();
	records.add(1);
	records.add(2);
	records.add(3);

	Map<Long, Object> data = concourse.fetch("foo", records);

##### `Map<Long, Map<String, Object>> get(String key, Collection<Long> records, Timestamp timestamp)`
Get each of the *keys* from *record* at *timestamp* and return a mapping from each key to the first contained value.
###### Parameters
* key
* records
* timestamp

###### Returns
the first contained value for *key* in each of the *records* at *timestamp*
###### Example
	Set<Long> records = new HashSet<Long>();
	records.add(1);
	records.add(2);
	records.add(3);

	Map<Long, Object> data = concourse.fetch("foo", records, Timestamp.fromMicros(13889604150000));

---
### getServerVersion
##### `String getServerVersion()`
Return the version of the server to which this client is currently connected.

###### Returns
the server version
###### Example
	System.out.println(concourse.getServerVersion());
---
### insert
#### `long insert(String json)`
Atomically insert they key/value mappings described in the *json* formatted string into a new record. The JSON formatted string must describe a JSON object that contains one or more keys, each of which maps to a JSON primitive or array of primitives.

###### Returns
the primary key of the newly created record
###### Example
	String json = "{\"array\":[1,2,3],\"boolean\":true,\"number\":123,\"string\":\"Hello World\"}";
	concourse.insert(json);

#### `Map<Long, Boolean> insert(String json, Collection<Long> records)`
Insert they key/value mappings described in the *json* formatted string into each of the *records*. The JSON formatted string must describe a JSON object that contains one or more keys, each of which maps to a JSON primitive or array of primitives.

###### Returns
a mapping from each record to a boolean indicating if the data was successfully inserted
###### Example
	String json = "{\"array\":[1,2,3],\"boolean\":true,\"number\":123,\"string\":\"Hello World\"}";
	concourse.insert(json, concourse.find("class", eq, "Human"));

#### `boolean insert(String json, long record)`
Atomically insert the key/value mappings described in the *json* formatted string into *record*. The JSON formatted string must describe a JSON object that contains one or more keys, each of which maps to a JSON primitive or array of primitives.

###### Returns
*true* if all the data is inserted into *record*
###### Example
	String json = "{\"array\":[1,2,3],\"boolean\":true,\"number\":123,\"string\":\"Hello World\"}";
	concourse.insert(json, 1);
---
### link
##### `boolean link(String key, long source, long destination)`
Add a link from *key* in *source* to *destination*.
###### Parameters
* key
* source
* destination

###### Returns
*true* if the link is added
###### Example
	concourse.link("following", 1, 2);

##### `Map<Long, Boolean> link(String key, long source, Collection<Long> destinations)`
Add a link from *key* in *source* to each of the *destinations*.
###### Parameters
* key
* source
* destinations

###### Returns
a mapping from each of the *destinations* to a boolean indicating if the link is added
###### Example
	concourse.link("following", 1, concourse.find("class", Operator.EQUALS, "user"));
---
### ping
##### `boolean ping(long record)`
Ping *record*.
###### Parameters
* record

###### Returns
*true* if *record* currently has at least one populated key
###### Example
	concourse.ping(1);

##### `boolean ping(Collection<Long> records)`
Ping each of the *records*.
###### Parameters
* records

###### Returns
a mapping from each of the *records* to a boolean indicating if the record has at least one populated key
###### Example
	Set<Long> records = new HashSet<Long>();
	records.add(1);
	records.add(2);
	concourse.ping(records);

---
### remove
##### `boolean remove(String key, Object value, long record)`
Remove *key* as *value* from *record* if it is contained.
###### Parameters
* key
* value
* record

###### Returns
*true* if *value* is removed
###### Example
	concourse.remove("foo", "bar", 1);

##### `Map<Long, Boolean> remove(String key, Object value, Collection<Long> records)`
Remove *key* as *value* in each of the *records* if it is contained.
###### Parameters
* key
* value
* records

###### Returns
a mapping from each record to a boolean indicating if *value* is removed
###### Example
	concourse.remove("foo", "bar", concourse.find("foo", Operator.EQUALS, "bar"));

---
### revert
##### `void revert(String key, long record, Timestamp timestamp)`
Atomically revert *key* in *record* to *timestamp* by creating new revisions that undo the relevant changes that have occurred since *timestamp*.
###### Parameters
* key
* record
* timestamp

###### Example
	concourse.revert("foo", 1, Timestamp.fromJoda(DateTime.now().minusDays(1))));

##### `void revert(Collection<String> keys, Collection<Long> records, Timestamp timestamp)`
Revert each of the *keys* in each of the *records* to *timestamp* by creating new revisions that undo the relevant changes that have occurred since *timestamp*.
###### Parameters
* keys
* records
* timestamp

###### Example
	Set<String> keys = new HashSet<String>();
	keys.add("foo");
	keys.add("bar");
	keys.add("baz");

	Set<Long> records = new HashSet<Long>();
	records.add(1);
	records.add(2);
	records.add(3);

	concourse.revert(keys, records, Timestamp.fromJoda(DateTime.now().minusDays(1))));

##### `void revert(Collection<String> keys, long record, Timestamp timestamp)`
Revert each of the *keys* in *record* to *timestamp* by creating new revisions that undo the relevant changes that have occurred since *timestamp*.
###### Parameters
* keys
* record
* timestamp

###### Example
	Set<String> keys = new HashSet<String>();
	keys.add("foo");
	keys.add("bar");
	keys.add("baz");

	concourse.revert(keys, 1, Timestamp.fromJoda(DateTime.now().minusDays(1))));

##### `void revert(String key, Collection<Long> records, Timestamp timestamp)`
Revert *key* in each of the *records* to *timestamp* by creating new revisions that undo the relevant changes that have occurred since *timestamp*.
###### Parameters
* key
* records
* timestamp

###### Example
	Set<Long> records = new HashSet<Long>();
	records.add(1);
	records.add(2);
	records.add(3);

	concourse.revert("foo", records, Timestamp.fromJoda(DateTime.now().minusDays(1))));

---
### search
##### `Set<Long> search(String key, String query)`
Search *key* for *query* and return the set of records that match.
###### Parameters
* key
* query

###### Returns
the records that match the fulltext search *query*
###### Example
	Set<Long> matches = concourse.search("name", "joh do");
	for(long match : matches){
		System.out.println(concourse.get("name", match));
	}

---
### set
##### `void set(String key, Object value, long record)`
Atomically set *key* as *value* in *record* by clearing any currently contained values and adding *value*.
###### Parameters
* key
* value
* record

###### Example
	concourse.set("foo", "bar", 1);

##### `void set(String key, Object value, Collection<Long> records)`
Set *key* as *value* in each of the *records*.
###### Parameters
* key
* value
* records

###### Example
	concourse.set("foo", "bar", concourse.find("foo", Operator.NOT_EQUALS, "bar"));

---
### stage
##### `void stage()`
Turn on `staging` mode so that are subsequent changes are collected in a staging area before possibly being committed. Staged operations are guaranteed to be reliable, all or nothing units of work that allow correct recovey from failures and provide isolation between clients so that Concourse is always in a consistent state (i.e. a transaction).

After this function returns, Concourse will return to `autocommit` mode and all subsequent changes will be committed immediately.
###### Example
	concourse.stage();
	// make some changes

---
### unlink
##### `boolean unlink(String key, long source, long destination)`
Remove link from *key* in *source* to *destination*.
###### Parameters
* key
* source
* destination

###### Returns
*true* if the link is removed
###### Example
	concourse.unlink("friends", 1, 2)

---
### verify
##### `boolean verify(String key, Object value, long record)`
Verify *key* equals *value* in *record* and return *true* if *value* is contained for *key* in *record*.
###### Parameters
* key
* value
* record

###### Returns
*true* if *key* equals *value* in *record*
###### Example
	if(concourse.verify("foo", "bar", 1){
		concourse.set("foo", "baz", 1);
	}

##### `boolean verify(String key, Object value, long record, Timestamp timestamp)`
Verify *key* equaled *value* in *record* at *timestamp* and return *true* if *value* was contained for *key* in *record*.
###### Parameters
* key
* value
* record
* timestamp

###### Returns
*true* if *key* equaled *value* in *record* at *timestamp*
###### Example
	if(concourse.verify("foo", "bar", 1,
	 		Timestamp.fromJoda(Timestamp.now().getJoda().minusDays(3)))){
		concourse.set("foo", "baz", 1);
	}

---
### verifyAndSwap
##### `boolean verifyAndSwap(String key, Object expected, long record, Object replacement)`
Atomically verify *key* as *expected* in *record* and swap with *replacement*.
###### Parameters
* key
* expeced
* record
* replacement

###### Returns
*true* if both the verification and swap are successful
###### Example
	int count = concourse.get("count", 1);
	concourse.verifyAndSwap("count", count, 1, count++);

---

### verifyOrSet
##### `void verifyOrSet(String key, Object value, long record)`
Atomically verify *key* as *value* in *record* or set *key* as *value* in *record*.
###### Parameters
* key
* value
* record

###### Returns
*true* if both the verification and swap are successful
###### Example
	int count = concourse.get("count", 1);
	concourse.verifyOrSet("count", count, 1, count++);

---<|MERGE_RESOLUTION|>--- conflicted
+++ resolved
@@ -12,22 +12,14 @@
 	}
 
 	dependencies {
-<<<<<<< HEAD
-    	compile 'com.cinchapi:concourse-driver-java:0.10.1+'
-=======
-    	compile 'com.cinchapi:concourse-driver-java:0.9.6+'
->>>>>>> c8aa184b
+    	compile 'com.cinchapi:concourse-driver-java:0.10.0+'
 	}
 
 If you prefer to use another dependency manager like Maven or Ivy, then use the following project information when declaring the dependency:
 
 	GroupId: com.cinchapi
 	ArtifactId: concourse-driver-java
-<<<<<<< HEAD
-	Version: 0.10.1+
-=======
-	Version: 0.9.6+
->>>>>>> c8aa184b
+	Version: 0.10.0+
 
 Alternatively, you can [download](http://cinchapi.org/concourse/download-api) the latest jar and manually add it to your project's classpath.
 
