--- conflicted
+++ resolved
@@ -168,12 +168,7 @@
     public static Concourse connectWithPrefs(String file) {
         ConcourseClientPreferences prefs = ConcourseClientPreferences
                 .from(Paths.get(file));
-<<<<<<< HEAD
-        return connect(prefs.getHost(), prefs.getPort(), prefs.getUsername(),
-                String.valueOf(prefs.getPassword()), prefs.getEnvironment());
-=======
         return connectWithPrefs(prefs);
->>>>>>> cc7dd68b
     }
 
     /**
@@ -5670,62 +5665,6 @@
      *            of microseconds} since the Unix epoch, OR
      *            a {@link Timestamp#fromJoda(org.joda.time.DateTime) Joda
      *            DateTime} object
-<<<<<<< HEAD
-     * @return the freshest value in the field at {@code timestamp}
-     */
-    @Nullable
-    public abstract <T> T get(String key, long record, Timestamp timestamp);
-
-    /**
-     * Return the stored value that was most recently added for {@code key} in
-     * {@code record}. If the field is empty, return {@code null}.
-     * 
-     * @param key the field name
-     * @param record the record id
-     * @return the freshest value in the field
-     */
-    @Nullable
-    public final <T> T get(String key, Long record) {
-        return get(key, record.longValue());
-    }
-
-    /**
-     * Return the stored value that was most recently added for {@code key} in
-     * {@code record} at {@code timestamp}. If the field was empty at
-     * {@code timestamp}, return {@code null}.
-     * 
-     * @param key the field name
-     * @param record the record id
-     * @param timestamp a {@link Timestamp} that represents the historical
-     *            instant to use in the lookup – created from either a
-     *            {@link Timestamp#fromString(String) natural language
-     *            description} of a point in time (i.e. two weeks ago), OR
-     *            the {@link Timestamp#fromMicros(long) number
-     *            of microseconds} since the Unix epoch, OR
-     *            a {@link Timestamp#fromJoda(org.joda.time.DateTime) Joda
-     *            DateTime} object
-     * @return the freshest value in the field at {@code timestamp}
-     */
-    @Nullable
-    public final <T> T get(String key, Long record, Timestamp timestamp) {
-        return get(key, record.longValue(), timestamp);
-    }
-
-    /**
-     * For every record that matches the {@code criteria}, return the stored
-     * value in the {@code key} field that was most recently added.
-     * <p>
-     * This method is syntactic sugar for {@link #get(String, Criteria)}. The
-     * only difference is that this method takes a in-process {@link Criteria}
-     * building sequence for convenience.
-     * </p>
-     * 
-     * @param criteria an in-process {@link Criteria} building sequence that
-     *            contains an {@link BuildableState#build() unfinalized},
-     *            but well-formed filter for the desired
-     *            records
-=======
->>>>>>> cc7dd68b
      * @return a {@link Map} associating each of the matching records to another
      *         {@link Map} associating each of the {@code keys} in that record
      *         to a {@link Set} containing all the values stored in the
@@ -6128,34 +6067,6 @@
             Order order);
 
     /**
-<<<<<<< HEAD
-     * Return a {@link Manager} to perform management operations to the
-     * connected Concourse Server deployment.
-     * 
-     * @return the {@link Manager management} interface
-     */
-    public Manager manage() {
-        if(manager == null) {
-            manager = new Manager(this);
-        }
-        return manager;
-    }
-
-    /**
-     * Traverse the document-graph along each of the navigation {@code keys},
-     * starting at each of the {@code records} and return the data contained at
-     * each of the destinations.
-     * 
-     * @param keys a collection of navigation keys
-     * @param records a collection of record ids from which the navigation
-     *            starts
-     * @return a {@link Map} associating each of the destination {@code records}
-     *         to another {@link Map} associating each of the destination
-     *         {@code keys} to a {@link Set} containing all the values stored in
-     *         the respective fields
-     * @see <a href=
-     *      "https://docs.cinchapi.com/concourse/guide/glossary/#navigation-key">https://docs.cinchapi.com/concourse/guide/glossary/#navigation-key</a>
-=======
      * Return all the data from every record that matches {@code criteria}.
      *
      * @param criteria a {@link Criteria} that contains a well-formed filter for
@@ -6166,7 +6077,6 @@
      *         {@link Map} associating each of the {@code keys} in that record
      *         to a {@link Set} containing all the values stored in the
      *         respective field
->>>>>>> cc7dd68b
      */
     public abstract <T> Map<Long, Map<String, Set<T>>> select(Criteria criteria,
             Page page);
@@ -6504,56 +6414,8 @@
             Collection<Long> records, Timestamp timestamp);
 
     /**
-<<<<<<< HEAD
-     * Return all the values stored for {@code key} in {@code record}.Iterates
-     * through the key splitted with dot(.) operator. Navigates only if the key
-     * has a link as value which points to another record.
-     * 
-     * @param key the field name
-     * @param record the record id
-     * @return a {@link Map} containing record and all the values stored in the
-     *         field
-     */
-    public final <T> Map<Long, Set<T>> navigate(String key, Long record) {
-        return navigate(key, record.longValue());
-    }
-
-    /**
-     * Return all the values stored for {@code key} in {@code record} at
-     * {@code timestamp}. Navigates through the key splitted with dot(.)
-     * operator. Iterates only if the key has a link as value which points to
-     * another record.
-     * 
-     * @param key the field name
-     * @param record the record id
-     * @param timestamp a {@link Timestamp} that represents the historical
-     *            instant to use in the lookup – created from either a
-     *            {@link Timestamp#fromString(String) natural language
-     *            description} of a point in time (i.e. two weeks ago), OR
-     *            the {@link Timestamp#fromMicros(long) number
-     *            of microseconds} since the Unix epoch, OR
-     *            a {@link Timestamp#fromJoda(org.joda.time.DateTime) Joda
-     *            DateTime} object
-     * @return a {@link Map} containing all the values stored in the field at
-     *         {@code timestamp}
-     */
-    public final <T> Map<Long, Set<T>> navigate(String key, Long record,
-            Timestamp timestamp) {
-        return navigate(key, record.longValue(), timestamp);
-    }
-
-    /**
-     * Return all the values stored for {@code key} in every record that
-     * matches the {@link Criteria} filter. Navigates through the key splited
-     * with dot(.) operator.
-     * <p>
-     * Iterates only if the key has a link as value which
-     * points to another record.
-     * </p>
-=======
      * Return all values stored for {@code key} in each of the {@code records}
      * at {@code timestamp}.
->>>>>>> cc7dd68b
      * 
      * @param key the field name
      * @param records a collection of record ids
@@ -7093,71 +6955,8 @@
             Timestamp timestamp);
 
     /**
-<<<<<<< HEAD
-     * Return all the data from {@code record}.
-     * 
-     * @param record the record id
-     * @return a {@link Map} associating each key in {@code record} to a
-     *         {@link Set} containing all the values stored in the respective
-     *         field
-     */
-    public final Map<String, Set<Object>> select(Long record) {
-        return select(record.longValue());
-    }
-
-    /**
-     * Return all the data from {@code record} at {@code timestamp}.
-     * 
-     * @param record the record id
-     * @param timestamp a {@link Timestamp} that represents the historical
-     *            instant to use in the lookup – created from either a
-     *            {@link Timestamp#fromString(String) natural language
-     *            description} of a point in time (i.e. two weeks ago), OR
-     *            the {@link Timestamp#fromMicros(long) number
-     *            of microseconds} since the Unix epoch, OR
-     *            a {@link Timestamp#fromJoda(org.joda.time.DateTime) Joda
-     *            DateTime} object
-     * @return a {@link Map} associating each key in {@code record} to a
-     *         {@link Set} containing all the values stored in the respective
-     *         field at {@code timestamp}
-     */
-    public final Map<String, Set<Object>> select(Long record,
-            Timestamp timestamp) {
-        return select(record.longValue(), timestamp);
-    }
-
-    /**
-     * Return all the data from every record that matches {@code criteria}.
-     * <p>
-     * This method is syntactic sugar for {@link #select(Criteria)}. The only
-     * difference is that this method takes a in-process {@link Criteria}
-     * building sequence for convenience.
-     * </p>
-     * 
-     * @param keys a collection of field names
-     * @param criteria an in-process {@link Criteria} building sequence that
-     *            contains an {@link BuildableState#build() unfinalized},
-     *            but well-formed filter for the desired
-     *            records
-     * @return a {@link Map} associating each of the matching records to another
-     *         {@link Map} associating each of the {@code keys} in that record
-     *         to a {@link Set} containing all the values stored in the
-     *         respective field
-     */
-    public abstract <T> Map<Long, Map<String, Set<T>>> select(Object criteria);
-
-    /**
-     * Return all the data at {@code timestamp} from every record that
-     * matches the {@code criteria}.
-     * <p>
-     * This method is syntactic sugar for {@link #select(Criteria, Timestamp)}.
-     * The only difference is that this method takes a in-process
-     * {@link Criteria} building sequence for convenience.
-     * </p>
-=======
      * Return all the values stored for {@code key} at {@code timestamp} in
      * every record that matches the {@code ccl} filter.
->>>>>>> cc7dd68b
      * 
      * @param key the field name
      * @param ccl a well-formed criteria expressed using the Concourse Criteria
@@ -7281,72 +7080,8 @@
             Timestamp timestamp);
 
     /**
-<<<<<<< HEAD
-     * Return all the values stored for {@code key} in {@code record}.
-     * 
-     * @param key the field name
-     * @param record the record id
-     * @return a {@link Set} containing all the values stored in the field
-     */
-    public final <T> Set<T> select(String key, Long record) {
-        return select(key, record.longValue());
-    }
-
-    /**
-     * Return all the values stored for {@code key} in {@code record} at
-     * {@code timestamp}.
-     * 
-     * @param key the field name
-     * @param record the record id
-     * @param timestamp a {@link Timestamp} that represents the historical
-     *            instant to use in the lookup – created from either a
-     *            {@link Timestamp#fromString(String) natural language
-     *            description} of a point in time (i.e. two weeks ago), OR
-     *            the {@link Timestamp#fromMicros(long) number
-     *            of microseconds} since the Unix epoch, OR
-     *            a {@link Timestamp#fromJoda(org.joda.time.DateTime) Joda
-     *            DateTime} object
-     * @return a {@link Set} containing all the values stored in the field at
-     *         {@code timestamp}
-     */
-    public final <T> Set<T> select(String key, Long record,
-            Timestamp timestamp) {
-        return select(key, record.longValue(), timestamp);
-    }
-
-    /**
-     * Return all the values stored for {@code key} in every record that
-     * matches the {@code criteria}.
-     * <p>
-     * This method is syntactic sugar for {@link #select(String, Criteria)}. The
-     * only difference is that this method takes a in-process {@link Criteria}
-     * building sequence for convenience.
-     * </p>
-     * 
-     * @param key the field name
-     * @param criteria an in-process {@link Criteria} building sequence that
-     *            contains an {@link BuildableState#build() unfinalized},
-     *            but well-formed filter for the desired
-     *            records
-     * @return a {@link Map} associating each of the matching records to a
-     *         {@link Set} containing all the values stored in the respective
-     *         field
-     */
-    public abstract <T> Map<Long, Set<T>> select(String key, Object criteria);
-
-    /**
-     * Return all the values stored for {@code key} at {@code timestamp} in
-     * every record that matches the {@code criteria}.
-     * <p>
-     * This method is syntactic sugar for
-     * {@link #select(String, Criteria, Timestamp)}. The only difference is that
-     * this method takes a in-process {@link Criteria} building sequence for
-     * convenience.
-     * </p>
-=======
      * Return all the data at {@code timestamp} from every record that
      * matches the {@code ccl} filter.
->>>>>>> cc7dd68b
      * 
      * @param keys a collection of field names
      * @param ccl a well-formed criteria expressed using the Concourse Criteria
